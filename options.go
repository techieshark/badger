--- conflicted
+++ resolved
@@ -80,37 +80,6 @@
 }
 
 // DefaultOptions sets a list of recommended options for good performance.
-<<<<<<< HEAD
-// Feel free to modify these to suit your needs.
-var DefaultOptions = Options{
-	LevelOneSize:        256 << 20,
-	LevelSizeMultiplier: 10,
-	TableLoadingMode:    options.MemoryMap,
-	ValueLogLoadingMode: options.MemoryMap,
-	// table.MemoryMap to mmap() the tables.
-	// table.Nothing to not preload the tables.
-	MaxLevels:               7,
-	MaxTableSize:            64 << 20,
-	NumCompactors:           2, // Compactions can be expensive. Only run 2.
-	NumLevelZeroTables:      5,
-	NumLevelZeroTablesStall: 10,
-	NumMemtables:            5,
-	SyncWrites:              true,
-	NumVersionsToKeep:       1,
-	CompactL0OnClose:        true,
-	// Nothing to read/write value log using standard File I/O
-	// MemoryMap to mmap() the value log files
-	// (2^30 - 1)*2 when mmapping < 2^31 - 1, max int32.
-	// -1 so 2*ValueLogFileSize won't overflow on 32-bit systems.
-	ValueLogFileSize: 1<<30 - 1,
-
-	ValueLogMaxEntries:       1000000,
-	ValueThreshold:           32,
-	Truncate:                 false,
-	Logger:                   defaultLogger,
-	LogRotatesToFlush:        2,
-	ChecksumVerificationMode: options.NoVerification,
-=======
 // Feel free to modify these to suit your needs with the WithX methods.
 func DefaultOptions(path string) Options {
 	return Options{
@@ -143,7 +112,6 @@
 		Logger:             defaultLogger,
 		LogRotatesToFlush:  2,
 	}
->>>>>>> db16a22e
 }
 
 const (
@@ -154,17 +122,7 @@
 // so values would be collocated with the LSM tree, with value log largely acting
 // as a write-ahead log only. These options would reduce the disk usage of value
 // log, and make Badger act more like a typical LSM tree.
-<<<<<<< HEAD
-var LSMOnlyOptions = Options{}
-
-func init() {
-	LSMOnlyOptions = DefaultOptions
-
-	LSMOnlyOptions.ValueThreshold = maxValueThreshold // 1 MB.
-=======
 func LSMOnlyOptions(path string) Options {
-	// Max value length which fits in uint16.
->>>>>>> db16a22e
 	// Let's not set any other options, because they can cause issues with the
 	// size of key-value a user can pass to Badger. For e.g., if we set
 	// ValueLogFileSize to 64MB, a user can't pass a value more than that.
@@ -174,11 +132,8 @@
 	// achieve a heavier usage of LSM tree.
 	// NOTE: If a user does not want to set 64KB as the ValueThreshold because
 	// of performance reasons, 1KB would be a good option too, allowing
-<<<<<<< HEAD
 	// values smaller than 1KB to be collocated with the keys in the LSM tree.
-=======
-	// values smaller than 1KB to be colocated with the keys in the LSM tree.
-	return DefaultOptions(path).WithValueThreshold(65500)
+	return DefaultOptions(path).WithValueThreshold(maxValueThreshold /* 1 MB */)
 }
 
 // WithDir returns a new Options value with Dir set to the given value.
@@ -314,9 +269,9 @@
 // WithValueThreshold returns a new Options value with ValueThreshold set to the given value.
 //
 // ValueThreshold sets the threshold used to decide whether a value is stored directly in the LSM
-// tree or separatedly in the log value files.
-//
-// The default value of ValueThreshold is 32, but LSMOnlyOptions sets it to 65500.
+// tree or separately in the log value files.
+//
+// The default value of ValueThreshold is 32, but LSMOnlyOptions sets it to maxValueThreshold.
 func (opt Options) WithValueThreshold(val int) Options {
 	opt.ValueThreshold = val
 	return opt
@@ -422,5 +377,4 @@
 func (opt Options) WithLogRotatesToFlush(val int32) Options {
 	opt.LogRotatesToFlush = val
 	return opt
->>>>>>> db16a22e
 }